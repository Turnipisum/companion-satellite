{
  "name": "companion-satellite",
  "version": "0.4.0",
  "description": "Satellite Streamdeck connector for Bitfocus Companion",
  "author": {
    "name": "Julian Waller",
    "email": "git@julusian.co.uk",
    "url": "https://github.com/julusian"
  },
  "repository": {
    "type": "git",
    "url": "git+https://github.com/bitfocus/companion-satellite.git"
  },
  "bugs": {
    "url": "https://github.com/bitfocus/companion-satellite/issues"
  },
  "homepage": "https://github.com/bitfocus/companion-satellite#readme",
  "main": "dist/electron.js",
  "license": "MIT",
  "private": true,
  "scripts": {
    "dev": "yarn ts-node src/main.ts",
    "dev-electron": "yarn build:main && electron dist/electron.js",
    "electron-rebuild": "yarn electron-builder install-app-deps",
    "build": "rimraf dist && yarn build:main",
    "build:main": "tsc -p tsconfig.build.json",
    "lint": "eslint . --ext .ts --ext .js --ext .tsx --ext .jsx --ignore-pattern dist",
    "license-validate": "yarn sofie-licensecheck",
    "dist": "yarn build && yarn electron-builder"
  },
  "devDependencies": {
    "@sofie-automation/code-standard-preset": "^0.4.2",
    "@types/electron-prompt": "^1.6.1",
    "@types/node": "^14.17.9",
    "@types/sharp": "^0.28.5",
    "electron": "^10.4.7",
    "electron-builder": "22.9.1",
    "rimraf": "^3.0.2",
    "standard-version": "^9.3.1",
    "ts-node": "^9.1.1",
    "typescript": "~4.2"
  },
  "engines": {
    "node": "^12.16 || 14"
  },
  "dependencies": {
    "@elgato-stream-deck/node": "^5.1.1",
    "@julusian/jpeg-turbo": "^1.1.1",
    "@xencelabs-quick-keys/node": "^0.3.0",
    "electron-about-window": "^1.14.0",
    "electron-prompt": "^1.6.2",
    "electron-store": "^6.0.1",
    "eventemitter3": "^4.0.7",
    "exit-hook": "^2.2.1",
    "meow": "^9.0.0",
    "sharp": "^0.28.3",
<<<<<<< HEAD
    "tslib": "^2.3.1",
    "usb-detection": "^4.10.0"
=======
    "usb": "^2.0.3"
>>>>>>> ef71fd4b
  },
  "resolutions": {
    "electron-builder/**/app-builder-bin": "3.5.13",
    "node-hid": "github:julusian/node-hid#hack/testing"
  },
  "prettier": "@sofie-automation/code-standard-preset/.prettierrc.json",
  "husky": {
    "hooks": {
      "pre-commit": "lint-staged"
    }
  },
  "lint-staged": {
    "*.{css,json,md,scss}": [
      "prettier --write"
    ],
    "*.{ts,tsx,js,jsx}": [
      "yarn lint --fix"
    ]
  },
  "build": {
    "productName": "Companion Satellite",
    "appId": "remote.companion.bitfocus.no",
    "remoteBuild": false,
    "directories": {
      "buildResources": "assets/",
      "output": "electron-output/"
    },
    "mac": {
      "category": "no.bitfocus.companion.remote",
      "target": "dmg",
      "extendInfo": {
        "LSBackgroundOnly": 1,
        "LSUIElement": 1
      }
    },
    "dmg": {
      "artifactName": "companion-satellite-${arch}.dmg",
      "sign": true
    },
    "win": {
      "target": "nsis"
    },
    "nsis": {
      "createStartMenuShortcut": true,
      "perMachine": true,
      "oneClick": false,
      "allowElevation": true
    },
    "linux": {
      "target": "dir",
      "extraFiles": [
        {
          "from": "./node_modules/sharp/vendor/8.10.6/lib",
          "to": ".",
          "filter": [
            "libvips*.so.*"
          ]
        }
      ]
    },
    "files": [
      "**/*",
      "assets/*"
    ]
  }
}<|MERGE_RESOLUTION|>--- conflicted
+++ resolved
@@ -54,12 +54,8 @@
     "exit-hook": "^2.2.1",
     "meow": "^9.0.0",
     "sharp": "^0.28.3",
-<<<<<<< HEAD
     "tslib": "^2.3.1",
-    "usb-detection": "^4.10.0"
-=======
     "usb": "^2.0.3"
->>>>>>> ef71fd4b
   },
   "resolutions": {
     "electron-builder/**/app-builder-bin": "3.5.13",
